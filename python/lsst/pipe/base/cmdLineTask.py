# 
# LSST Data Management System
# Copyright 2008-2013 LSST Corporation.
# 
# This product includes software developed by the
# LSST Project (http://www.lsst.org/).
#
# This program is free software: you can redistribute it and/or modify
# it under the terms of the GNU General Public License as published by
# the Free Software Foundation, either version 3 of the License, or
# (at your option) any later version.
# 
# This program is distributed in the hope that it will be useful,
# but WITHOUT ANY WARRANTY; without even the implied warranty of
# MERCHANTABILITY or FITNESS FOR A PARTICULAR PURPOSE.  See the
# GNU General Public License for more details.
# 
# You should have received a copy of the LSST License Statement and 
# the GNU General Public License along with this program.  If not, 
# see <http://www.lsstcorp.org/LegalNotices/>.
#
import sys
import traceback

import lsst.afw.table as afwTable

from .task import Task, TaskError
from .struct import Struct
from .argumentParser import ArgumentParser

__all__ = ["CmdLineTask", "TaskRunner"]

class TaskRunner(object):
    """Run a Task, using multiprocessing if requested.
    
    Each command-line task must have this task runner or a subclass as its RunnerClass.
    See CmdLineTask.parseAndRun to see how a task runner is used.
    
    You may use this task runner for your command line task if your task has a run method
    that takes exactly one argument: a butler data reference. Otherwise you must
    provide a task-specific subclass of this runner for your task's RunnerClass
    that overrides getTargetList and possibly __call__. See getTargetList for details.

    This design matches the common pattern for command-line tasks: the run method takes a single
    data reference, of some suitable name. Additional arguments are rare, and if present, require
    a subclass of TaskRunner that calls these additional arguments by name.

    Instances of this class must be picklable in order to be compatible with multiprocessing.
    If multiprocessing is requested (parsedCmd.numProcesses > 1) then run() calls prepareForMultiProcessing
    to jettison optional non-picklable elements.
    """
    def __init__(self, TaskClass, parsedCmd, doReturnResults=False):
        """Construct a TaskRunner
        
        Do not store parsedCmd, as this instance is pickled (if multiprocessing) and parsedCmd may contain
        non-picklable elements and it certainly contains more data than we need to send to each
        iteration of the task.

        @param TaskClass    The class of the task to run
        @param parsedCmd    The parsed command-line arguments, as returned by the task's argument parser's
                            parse_args method.
        @param doReturnResults    Should run return the collected result from each invocation of the task?
            This is only intended for unit tests and similar use.
            It can easily exhaust memory (if the task returns enough data and you call it enough times)
            and it will fail when using multiprocessing if the returned data cannot be pickled.
        
        @raise ImportError if multiprocessing requested (and the task supports it)
        but the multiprocessing library cannot be imported.
        """
        self.TaskClass = TaskClass
        self.doReturnResults = bool(doReturnResults)
        self.config = parsedCmd.config
        self.log = parsedCmd.log
        self.doRaise = bool(parsedCmd.doraise)
        self.clobberConfig = bool(parsedCmd.clobberConfig)
        self.numProcesses = int(getattr(parsedCmd, 'processes', 1))
        if self.numProcesses > 1:
            if not TaskClass.canMultiprocess:
                self.log.warn("This task does not support multiprocessing; using one process")
                self.numProcesses = 1

    def prepareForMultiProcessing(self):
        """Prepare this instance for multiprocessing by removing optional non-picklable elements.
        """
        self.log = None

    def run(self, parsedCmd):
        """Run the task on all targets.

        The task is run under multiprocessing if numProcesses > 1; otherwise processing is serial.

        @return a list of results returned by __call__; see __call__ for details.
        """
        if self.numProcesses > 1:
            import multiprocessing
            self.prepareForMultiProcessing()
            pool = multiprocessing.Pool(processes=self.numProcesses, maxtasksperchild=1)
            mapFunc = pool.map
        else:
            pool = None
            mapFunc = map

<<<<<<< HEAD
        self.precall(parsedCmd)
        resultList = mapFunc(self, self.getTargetList(parsedCmd))
=======
        if self.precall(parsedCmd):
            resultList = mapFunc(self, self.getTargetList(parsedCmd))
>>>>>>> 7c27fb0a

        if pool is not None:
            pool.close()
            pool.join()

        return resultList

    @staticmethod
    def getTargetList(parsedCmd, **kwargs):
        """Return a list of (dataRef, kwargs) to be used as arguments for __call__.
        
        @param parsedCmd the parsed command object returned by ArgumentParser.parse_args
        @param **kwargs any additional keyword arguments. In the default TaskRunner
        this is an empty dict, but having it simplifies overriding TaskRunner for tasks
        whose run method takes additional arguments (see case (1) below).
        
        The default implementation of getTargetList and __call__ works for any task
        that has a run method that takes exactly one argument: a data reference.
        Otherwise you must provide a variant of TaskRunner that overrides getTargetList
        and possibly __call__. There are two cases:
        
        (1) If your task has a run method that takes one data reference followed by additional arguments
        then you need only override getTargetList to return the additional arguments an argument dict:

        @staticmethod
        def getTargetList(parsedCmd):
            return TaskRunner.getTargetList(parsedCmd, calExpList=parsedCmd.calexp.idList)
        
        which is equivalent to:
        
        @staticmethod
        def getTargetList(parsedCmd):
            argDict = dict(calExpList=parsedCmd.calexp.idList)
            return [(dataId, argDict) for dataId in parsedCmd.id.idList]
            
        (2) If your task does not meet condition (1) then you must override both getTargetList
        and __call__. You may do this however you see fit, so long as getTargetList returns
        a list, each of whose elements is sent to __call__, which runs your task.
        """
        return [(ref, kwargs) for ref in parsedCmd.id.refList]

    def precall(self, parsedCmd):
<<<<<<< HEAD
        """Hook for code that should run exactly once, before multiprocessing is invoked.
=======
        """Hook for code that should run exactly once, before multiprocessing is invoked.  Must
        return True if __call__ should subsequently be called.
>>>>>>> 7c27fb0a

        Implementations must take care to ensure that no unpicklable attributes are added to
        the TaskRunner itself.

        The default implementation writes schemas and configs (and compares them to existing
        files on disk if present).
        """
<<<<<<< HEAD
        task = self.TaskClass(config=self.config, log=self.log)
        task.writeConfig(parsedCmd.butler, clobber=self.clobberConfig)
        task.writeSchemas(parsedCmd.butler, clobber=self.clobberConfig)
=======
        if self.doRaise:
            task = self.TaskClass(config=self.config, log=self.log)
            task.writeConfig(parsedCmd.butler, clobber=self.clobberConfig)
            task.writeSchemas(parsedCmd.butler, clobber=self.clobberConfig)
        else:
            try:
                task = self.TaskClass(config=self.config, log=self.log)
                task.writeConfig(parsedCmd.butler, clobber=self.clobberConfig)
                task.writeSchemas(parsedCmd.butler, clobber=self.clobberConfig)
            except Exception, e:
                task.log.fatal("Failed in task initialization: %s" % e)
                if not isinstance(e, TaskError):
                    traceback.print_exc(file=sys.stderr)
                return False
        return True
>>>>>>> 7c27fb0a

    def __call__(self, args):
        """Run the Task on a single target.

        This default implementation assumes that the 'args' is a tuple
        containing a data reference and a dict of keyword arguments.

        @warning if you override this method and wish to return something when
        doReturnResults is false, then it must be picklable to support
        multiprocessing and it should be small enough that pickling and
        unpickling do not add excessive overhead.

        @param args: Arguments for Task.run()
        @return:
        - None if doReturnResults false
        - A pipe_base Struct containing these fields if doReturnResults true:
            - dataRef: the provided data reference
            - metadata: task metadata after execution of run
            - result: result returned by task run
        """
        dataRef, kwargs = args
        task = self.TaskClass(config=self.config, log=self.log)
        if self.doRaise:
            result = task.run(dataRef, **kwargs)
        else:
            try:
                result = task.run(dataRef, **kwargs)
            except Exception, e:
                task.log.fatal("Failed on dataId=%s: %s" % (dataRef.dataId, e))
                if not isinstance(e, TaskError):
                    traceback.print_exc(file=sys.stderr)
        task.writeMetadata(dataRef)
        
        if self.doReturnResults:
            return Struct(
                dataRef = dataRef,
                metadata = task.metadata,
                result = result,
            )


class CmdLineTask(Task):
    """A task that can be executed from the command line
    
    Subclasses must specify the following attribute:
    * ConfigClass: configuration class for your task (an instance of pex_config Config)
    * _DefaultName: default name used for this task
    
    Subclasses may also specify the following attribute:
    * RunnerClass: a task runner class. The default is TaskRunner, which works for any task
      with a run method that takes exactly one argument: a data reference. If your task does
      not meet this requirement then you must supply a variant of TaskRunner; see TaskRunner
      for more information.
    * canMultiprocess: the default is True; set False if your task does not support multiprocessing.
    """
    RunnerClass = TaskRunner
    canMultiprocess = True

    @classmethod
    def applyOverrides(cls, config):
        """A hook to allow a task to change the values of its config *after* the camera-specific
        overrides are loaded but before any command-line overrides are applied.  This is invoked
        only when parseAndRun is used; other ways of constructing a config will not apply these
        overrides.

        This is necessary in some cases because the camera-specific overrides may retarget subtasks,
        wiping out changes made in ConfigClass.setDefaults.  See LSST ticket #2282 for more discussion.
        """
        pass

    @classmethod
    def parseAndRun(cls, args=None, config=None, log=None, doReturnResults=False):
        """Parse an argument list and run the command

        @param args     list of command-line arguments; if None use sys.argv
        @param config   config for task (instance of pex_config Config); if None use cls.ConfigClass()
        @param log      log (instance of pex_logging Log); if None use the default log
        @param doReturnResults  Return the collected results from each invocation of the task?
            This is only intended for unit tests and similar use.
            It can easily exhaust memory (if the task returns enough data and you call it enough times)
            and it will fail when using multiprocessing if the returned data cannot be pickled.

        @return a Struct containing:
        - argumentParser: the argument parser
        - parsedCmd: the parsed command returned by argumentParser.parse_args
        - taskRunner: the task runner used to run the task
        - resultList: results returned by cls.RunnerClass.run, one entry per invocation.
            This will typically be a list of None unless doReturnResults is True;
            see cls.RunnerClass (TaskRunner by default) for more information.
        """
        argumentParser = cls._makeArgumentParser()
        if config is None:
            config = cls.ConfigClass()
        parsedCmd = argumentParser.parse_args(config=config, args=args, log=log, override=cls.applyOverrides)
        taskRunner = cls.RunnerClass(TaskClass=cls, parsedCmd=parsedCmd, doReturnResults=doReturnResults)
        resultList = taskRunner.run(parsedCmd)
        return Struct(
            argumentParser = argumentParser,
            parsedCmd = parsedCmd,
            taskRunner = taskRunner,
            resultList = resultList,
        )

    @classmethod
    def _makeArgumentParser(cls):
        """Create an argument parser

        Subclasses may wish to override, e.g. to change the dataset type or data
        ref level or add additional identifiers.  If additional identifiers are
        added, you might also want to adjust the cls.RunnerClass.getTargetList()
        method (and perhaps cls.RunnerClass.__call__()) to get additional data
        into our run method.
        """
        parser = ArgumentParser(name=cls._DefaultName)
        parser.add_id_argument(name="--id", datasetType="raw", help="data ID, e.g. --id visit=12345 ccd=1,2")
        return parser

    def writeConfig(self, butler, clobber=False):
        """Write the configuration used for processing the data, or check that an existing
        one is equal to the new one if present.
        """
        configName = self._getConfigName()
        if configName is None:
            return
        if clobber:
            butler.put(self.config, configName, doBackup=True)
        elif butler.datasetExists(configName):
            # this may be subject to a race condition; see #2789
            oldConfig = butler.get(configName, immediate=True)
            output = lambda msg: self.log.fatal("Comparing configuration: " + msg)
            if not self.config.compare(oldConfig, shortcut=False, output=output):
                raise TaskError(
                    "Config does match existing config on disk for this task; tasks configurations "
                    "must be consistent within the same output repo (override with --clobber-config)"
                    )
        else:
            butler.put(self.config, configName)

    def writeSchemas(self, butler, clobber=False):
        """Write any catalogs returned by getSchemaCatalogs()."""
        for dataset, catalog in self.getAllSchemaCatalogs(butler).iteritems():
            schemaDataset = dataset + "_schema"
            if clobber:
                butler.put(catalog, schemaDataset, doBackup=True)
            elif butler.datasetExists(schemaDataset):
                oldSchema = butler.get(schemaDataset, immediate=True).getSchema()
                if not oldSchema.compare(catalog.getSchema(), afwTable.Schema.IDENTICAL):
                    raise TaskError(
                        "New schema does not match schema on disk for %r; schemas must be "
                        " consistent within the same output repo (override with --clobber-config)"
                        % dataset
                        )
            else:
                butler.put(catalog, schemaDataset)

    def writeMetadata(self, dataRef):
        """Write the metadata produced from processing the data"""
        try:
            metadataName = self._getMetadataName()
            if metadataName is not None:
                dataRef.put(self.getFullMetadata(), metadataName)
        except Exception, e:
            self.log.warn("Could not persist metadata for dataId=%s: %s" % (dataRef.dataId, e,))

    def _getConfigName(self):
        """Return the name of the config dataset, or None if config is not persisted
        """
        return self._DefaultName + "_config"

    def _getMetadataName(self):
        """Return the name of the metadata dataset, or None if metadata is not persisted
        """
        return self._DefaultName + "_metadata"<|MERGE_RESOLUTION|>--- conflicted
+++ resolved
@@ -100,13 +100,8 @@
             pool = None
             mapFunc = map
 
-<<<<<<< HEAD
-        self.precall(parsedCmd)
-        resultList = mapFunc(self, self.getTargetList(parsedCmd))
-=======
         if self.precall(parsedCmd):
             resultList = mapFunc(self, self.getTargetList(parsedCmd))
->>>>>>> 7c27fb0a
 
         if pool is not None:
             pool.close()
@@ -149,12 +144,8 @@
         return [(ref, kwargs) for ref in parsedCmd.id.refList]
 
     def precall(self, parsedCmd):
-<<<<<<< HEAD
-        """Hook for code that should run exactly once, before multiprocessing is invoked.
-=======
         """Hook for code that should run exactly once, before multiprocessing is invoked.  Must
         return True if __call__ should subsequently be called.
->>>>>>> 7c27fb0a
 
         Implementations must take care to ensure that no unpicklable attributes are added to
         the TaskRunner itself.
@@ -162,11 +153,6 @@
         The default implementation writes schemas and configs (and compares them to existing
         files on disk if present).
         """
-<<<<<<< HEAD
-        task = self.TaskClass(config=self.config, log=self.log)
-        task.writeConfig(parsedCmd.butler, clobber=self.clobberConfig)
-        task.writeSchemas(parsedCmd.butler, clobber=self.clobberConfig)
-=======
         if self.doRaise:
             task = self.TaskClass(config=self.config, log=self.log)
             task.writeConfig(parsedCmd.butler, clobber=self.clobberConfig)
@@ -182,7 +168,6 @@
                     traceback.print_exc(file=sys.stderr)
                 return False
         return True
->>>>>>> 7c27fb0a
 
     def __call__(self, args):
         """Run the Task on a single target.
